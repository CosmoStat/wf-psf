"""PSF Model Semi-Parametric.

A module which defines the classes and methods
to manage the parameters of the psf semi-parametric model.

:Authors: Tobias Liaudat <tobiasliaudat@gmail.com> and Jennifer Pollack <jennifer.pollack@cea.fr>

"""

import numpy as np
import tensorflow as tf
from tensorflow.python.keras.engine import data_adapter
from wf_psf.psf_models import psf_models as psfm
from wf_psf.psf_models import tf_layers as tfl
<<<<<<< HEAD
from wf_psf.utils.utils import tf_decompose_obscured_opd_basis
=======
from wf_psf.utils.utils import pi_zernikes, zernike_generator
>>>>>>> 8fa046ae
from wf_psf.psf_models.tf_layers import (
    TFBatchPolychromaticPSF,
    TFBatchMonochromaticPSF,
)
import logging


logger = logging.getLogger(__name__)


@psfm.register_psfclass
class SemiParamFieldFactory(psfm.PSFModelBaseFactory):
    """Factory class for the SemiParametric PSF Field Model.

    This factory class is responsible for instantiating instances of the SemiParametric PSF Field Model.
    It is registered with the PSF model factory registry.

    Parameters
    ----------
    ids: tuple
        A tuple containing identifiers for the factory class.

    Methods
    -------
    get_model_instance(model_params, training_params, data=None, coeff_mat=None)
        Instantiates an instance of the SemiParametric PSF Field Model with the provided parameters.
    """

    ids = ("poly",)

    def get_model_instance(
        self, model_params, training_params, data=None, coeff_mat=None
    ):
        """Get Model Instance.

        This method creates an instance of the SemiParametric PSF Field Model using the provided parameters.

        Parameters
        ----------
        model_params : object
            Parameters for configuring the PSF model.
        training_params : object
            Parameters for training the PSF model.
        data : object or None, optional
            Data used for training the PSF model.
        coeff_mat : object or None, optional
            Coefficient matrix defining the parametric PSF field model.

        Returns
        -------
        PSF model instance
            An instance of the SemiParametric PSF Field Model.
        """
        return TFSemiParametricField(model_params, training_params, coeff_mat)


class TFSemiParametricField(tf.keras.Model):
    """PSF field forward model.

    Semi parametric model based on the Zernike polynomial basis.

    Parameters
    ----------
    model_params: Recursive Namespace
        Recursive Namespace object containing parameters for this PSF model class
    training_params: Recursive Namespace
        Recursive Namespace object containing training hyperparameters for this PSF model class
    coeff_mat: Tensor or None
        Initialization of the coefficient matrix defining the parametric psf field model

    """

    def __init__(self, model_params, training_params, coeff_mat=None):
        super().__init__()

        # Inputs: random seed for Tensor Flow initialization
        self.random_seed = model_params.param_hparams.random_seed

        # Inputs: pupil diameter
        self.pupil_diam = model_params.pupil_diameter

        # Inputs: oversampling used
        self.output_Q = model_params.output_Q

        # Inputs: TF_poly_Z_field
        self.n_zernikes = model_params.param_hparams.n_zernikes
        self.d_max = model_params.param_hparams.d_max
        self.x_lims = model_params.x_lims
        self.y_lims = model_params.y_lims
        self.zernike_maps = psfm.generate_zernike_maps_3d(
            self.n_zernikes, self.pupil_diam
        )

        # Inputs: TF_NP_poly_OPD
        self.d_max_nonparam = model_params.nonparam_hparams.d_max_nonparam
<<<<<<< HEAD
        self.zernike_maps = psfm.tf_zernike_cube(self.n_zernikes, self.pupil_diam)
=======
>>>>>>> 8fa046ae
        self.opd_dim = tf.shape(self.zernike_maps)[1].numpy()

        # Inputs: TF_batch_poly_PSF
        self.batch_size = training_params.batch_size
        self.obscurations = psfm.tf_obscurations(self.pupil_diam)
        self.output_dim = model_params.output_dim

        # Inputs: Loss
        self.l2_param = model_params.param_hparams.l2_param

        # Inputs: Project DD model features
        self.project_dd_features = model_params.nonparam_hparams.project_dd_features

        # Inputs: Reset DD model features
        self.reset_dd_features = model_params.nonparam_hparams.reset_dd_features

        # Inputs: Save optimiser history Parametric model features
        self.save_optim_history_param = (
            model_params.param_hparams.save_optim_history_param
        )

        # Inputs: Save optimiser history NonParameteric model features
        self.save_optim_history_nonparam = (
            model_params.nonparam_hparams.save_optim_history_nonparam
        )

        # Initialize the first layer
        self.tf_poly_Z_field = tfl.TFPolynomialZernikeField(
            x_lims=self.x_lims,
            y_lims=self.y_lims,
            random_seed=self.random_seed,
            n_zernikes=self.n_zernikes,
            d_max=self.d_max,
        )

        # Initialize the zernike to OPD layer
        self.tf_zernike_OPD = tfl.TFZernikeOPD(zernike_maps=self.zernike_maps)

        # Initialize the non-parametric (np) layer
        self.tf_np_poly_opd = tfl.TFNonParametricPolynomialVariationsOPD(
            x_lims=self.x_lims,
            y_lims=self.y_lims,
            random_seed=self.random_seed,
            d_max=self.d_max_nonparam,
            opd_dim=self.opd_dim,
        )

        # Initialize the batch opd to batch polychromatic PSF layer
        self.tf_batch_poly_PSF = tfl.TFBatchPolychromaticPSF(
            obscurations=self.obscurations,
            output_Q=self.output_Q,
            output_dim=self.output_dim,
        )

        # Initialize the model parameters with non-default value
        # self._coeff_mat = coeff_mat
        if coeff_mat is not None:
            self.assign_coeff_matrix(coeff_mat)

    def get_coeff_matrix(self):
        """Get coefficient matrix.

        A function to get the coefficient matrix
        for parametric model.

        Returns
        -------
        coefficient matrix: float
            Tensor Flow coefficient matrix for the parametric PSF field model

        """
        return self.tf_poly_Z_field.get_coeff_matrix()

    def assign_coeff_matrix(self, coeff_mat):
        """Assign coefficient matrix.

        A function to set the coefficient matrix.

        Parameters
        ----------
        coeff_mat: float
            Tensor Flow coefficient matrix for the parametric PSF field model

        """
        self.tf_poly_Z_field.assign_coeff_matrix(coeff_mat)

    def set_zero_nonparam(self):
        """Set to zero the non-parametric part.

        A function to set non-parametric alpha parameters
        equal to zero.

        """
        self.tf_np_poly_opd.set_alpha_zero()

    def set_nonzero_nonparam(self):
        """Set to non-zero the non-parametric part.

        A function to set non-parametric alpha parameters
        equal to non-zero values.

        """
        self.tf_np_poly_opd.set_alpha_identity()

    def set_trainable_layers(self, param_bool=True, nonparam_bool=True):
        """Set Trainable Layers.

        A function to set the layers to be trainable or not.

        Parameters
        ----------
        param_bool: bool
            Boolean flag for the parametric layers
        nonparam_bool: bool
            Boolean flag for the non-parametric layers

        """
        self.tf_np_poly_opd.trainable = nonparam_bool
        self.tf_poly_Z_field.trainable = param_bool

    def set_output_Q(self, output_Q, output_dim=None):
        """Set the value of the output_Q parameter.

        Useful for generating/predicting PSFs at a different sampling wrt the
        observation sampling.

        Parameters
        ----------
        output_Q: float
            Oversampling factor
        output_dim: int
            Output dimension

        """
        self.output_Q = output_Q
        if output_dim is not None:
            self.output_dim = output_dim

        # Reinitialize the PSF batch polychromatic generator
        self.tf_batch_poly_PSF = TFBatchPolychromaticPSF(
            obscurations=self.obscurations,
            output_Q=self.output_Q,
            output_dim=self.output_dim,
        )

    def predict_mono_psfs(self, input_positions, lambda_obs, phase_N):
        # TO Do Clean up
        """Predict a set of monochromatic PSF at desired positions.

        Parameters
        ----------
        input_positions: Tensor(batch_dim x 2)
        lambda_obs: float
            Observed wavelength in um.

        phase_N: int
            Required wavefront dimension. Should be calculated with as:
            ``simPSF_np = wf_psf.sims.psf_simulator.PSFSimulator(...)``
            ``phase_N = simPSF_np.feasible_N(lambda_obs)``

        """
        # Initialise the monochromatic PSF batch calculator
        tf_batch_mono_psf = TFBatchMonochromaticPSF(
            obscurations=self.obscurations,
            output_Q=self.output_Q,
            output_dim=self.output_dim,
        )
        # Set the lambda_obs and the phase_N parameters
        tf_batch_mono_psf.set_lambda_phaseN(phase_N, lambda_obs)

        # Calculate parametric part
        zernike_coeffs = self.tf_poly_Z_field(input_positions)
        param_opd_maps = self.tf_zernike_OPD(zernike_coeffs)

        # Calculate the non parametric part
        nonparam_opd_maps = self.tf_np_poly_opd(input_positions)

        # Add the estimations
        opd_maps = tf.math.add(param_opd_maps, nonparam_opd_maps)

        # Compute the monochromatic PSFs
        mono_psf_batch = tf_batch_mono_psf(opd_maps)

        return mono_psf_batch

    def predict_opd(self, input_positions):
        """Predict the OPD at some positions.

        Parameters
        ----------
        input_positions : tf.Tensor
            Positions to predict the OPD. Tensor dimensions are (batch_dim, 2)

        Returns
        -------
        opd_maps : tf.Tensor
            OPD at requested positions. Tensor dimensions are (batch, opd_dim, opd_dim)

        """
        # Calculate parametric part
        zernike_coeffs = self.tf_poly_Z_field(input_positions)
        param_opd_maps = self.tf_zernike_OPD(zernike_coeffs)
        # Calculate the non parametric part
        nonparam_opd_maps = self.tf_np_poly_opd(input_positions)
        # Add the estimations
        opd_maps = tf.math.add(param_opd_maps, nonparam_opd_maps)

        return opd_maps

    def assign_S_mat(self, s_mat):
        """Assign DD features matrix."""
        self.tf_np_poly_opd.assign_S_mat(s_mat)

    def project_DD_features(self, tf_zernike_cube=None):
        """Project data-driven features.

        Project non-parametric wavefront onto first n_z Zernikes and transfer
        their parameters to the parametric model. This method updates the value
        of the S matrix in the non-parametric layer `self.tf_np_poly_opd`.

        Parameters
        ----------
        tf_zernike_cube : tf.Tensor
            Zernike maps used for the projection.


        """
<<<<<<< HEAD
        # If no Zernike maps are provided, use the ones from the
        # Zernike to OPD layer
        if tf_zernike_cube is None:
            tf_zernike_cube = self.tf_zernike_OPD.zernike_maps

        # Number of monomials in the parametric part -> n_poly(d_max)
        n_poly_param = self.tf_poly_Z_field.coeff_mat.shape[1]
=======
        # Compute Zernike norm for projections
        n_pix_zernike = pi_zernikes(tf_zernike_cube[0, :, :], tf_zernike_cube[0, :, :])
>>>>>>> 8fa046ae
        # Multiply Alpha matrix with DD features matrix S
        inter_res_v2 = tf.tensordot(
            self.tf_np_poly_opd.alpha_mat[:n_poly_param, :],
            self.tf_np_poly_opd.S_mat,
            axes=1,
        )
        # Project over first n_z Zernikes
        delta_C_poly = tf.constant(
            np.transpose(
                np.array(
                    [
<<<<<<< HEAD
                        tf_decompose_obscured_opd_basis(
                            tf_opd=inter_res_v2[j, :, :],
                            tf_obscurations=self.obscurations,
                            tf_zk_basis=tf_zernike_cube,
                            n_zernike=self.n_zernikes,
                            iters=40,
=======
                        pi_zernikes(
                            tf_zernike_cube[i, :, :],
                            inter_res_v2[j, :, :],
                            n_pix_zernike,
>>>>>>> 8fa046ae
                        )
                        for j in range(n_poly_param)
                    ]
                )
            ),
            dtype=tf.float32,
        )
        old_C_poly = self.tf_poly_Z_field.coeff_mat
        # Corrected parametric coeff matrix
        new_C_poly = old_C_poly + delta_C_poly
        self.assign_coeff_matrix(new_C_poly)

        # Remove extracted features from non-parametric model
        # Mix DD features with matrix alpha
        s_tilde = tf.tensordot(
            self.tf_np_poly_opd.alpha_mat, self.tf_np_poly_opd.S_mat, axes=1
        )
        # Get beta tilde as the proyection of the first n_param_poly_terms (6 for d_max=2) onto the first n_zernikes.
        beta_tilde_inner = np.array(
            [
<<<<<<< HEAD
                tf_decompose_obscured_opd_basis(
                    tf_opd=S_tilde_slice,
                    tf_obscurations=self.obscurations,
                    tf_zk_basis=tf_zernike_cube,
                    n_zernike=self.n_zernikes,
                    iters=40,
                )
                for S_tilde_slice in S_tilde[:n_poly_param, :, :]
=======
                [
                    pi_zernikes(tf_zernike_cube[j, :, :], S_tilde_slice, n_pix_zernike)
                    for j in range(self.n_zernikes)
                ]
                for s_tilde_slice in s_tilde[
                    : self.tf_poly_Z_field.coeff_mat.shape[1], :, :
                ]
>>>>>>> 8fa046ae
            ]
        )

        # Only pad in the first dimention so we get a
        # matrix of size (d_max_nonparam_terms)x(n_zernikes) --> 21x15 or 21x45.
        beta_tilde = np.pad(
            beta_tilde_inner,
            [(0, s_tilde.shape[0] - beta_tilde_inner.shape[0]), (0, 0)],
            mode="constant",
        )

        # Unmix beta tilde with the inverse of alpha
        beta = tf.constant(
            np.linalg.inv(self.tf_np_poly_opd.alpha_mat) @ beta_tilde, dtype=tf.float32
        )
        # Get the projection for the unmixed features

        # Now since beta.shape[1]=n_zernikes we can take the whole beta matrix.
        S_mat_projected = tf.tensordot(beta, tf_zernike_cube, axes=[1, 0])

        # Subtract the projection from the DD features
        S_new = self.tf_np_poly_opd.S_mat - S_mat_projected
        self.assign_S_mat(S_new)

    def call(self, inputs):
        """Define the PSF field forward model.

        [1] From positions to Zernike coefficients
        [2] From Zernike coefficients to OPD maps
        [3] From OPD maps and SED info to polychromatic PSFs

        OPD: Optical Path Differences
        """
        # Unpack inputs
        input_positions = inputs[0]
        packed_SEDs = inputs[1]

        # Forward model
        # Calculate parametric part
        zernike_coeffs = self.tf_poly_Z_field(input_positions)
        param_opd_maps = self.tf_zernike_OPD(zernike_coeffs)
        # Add l2 loss on the parametric OPD
        self.add_loss(
            self.l2_param * tf.math.reduce_sum(tf.math.square(param_opd_maps))
        )
        # Calculate the non parametric part
        nonparam_opd_maps = self.tf_np_poly_opd(input_positions)
        # Add the estimations
        opd_maps = tf.math.add(param_opd_maps, nonparam_opd_maps)
        # Compute the polychromatic PSFs
        poly_psfs = self.tf_batch_poly_PSF([opd_maps, packed_SEDs])

        return poly_psfs<|MERGE_RESOLUTION|>--- conflicted
+++ resolved
@@ -12,11 +12,7 @@
 from tensorflow.python.keras.engine import data_adapter
 from wf_psf.psf_models import psf_models as psfm
 from wf_psf.psf_models import tf_layers as tfl
-<<<<<<< HEAD
 from wf_psf.utils.utils import tf_decompose_obscured_opd_basis
-=======
-from wf_psf.utils.utils import pi_zernikes, zernike_generator
->>>>>>> 8fa046ae
 from wf_psf.psf_models.tf_layers import (
     TFBatchPolychromaticPSF,
     TFBatchMonochromaticPSF,
@@ -112,10 +108,6 @@
 
         # Inputs: TF_NP_poly_OPD
         self.d_max_nonparam = model_params.nonparam_hparams.d_max_nonparam
-<<<<<<< HEAD
-        self.zernike_maps = psfm.tf_zernike_cube(self.n_zernikes, self.pupil_diam)
-=======
->>>>>>> 8fa046ae
         self.opd_dim = tf.shape(self.zernike_maps)[1].numpy()
 
         # Inputs: TF_batch_poly_PSF
@@ -341,20 +333,20 @@
         tf_zernike_cube : tf.Tensor
             Zernike maps used for the projection.
 
-
-        """
-<<<<<<< HEAD
+        """
         # If no Zernike maps are provided, use the ones from the
         # Zernike to OPD layer
         if tf_zernike_cube is None:
             tf_zernike_cube = self.tf_zernike_OPD.zernike_maps
 
+        # If no Zernike maps are provided, use the ones from the
+        # Zernike to OPD layer
+        if tf_zernike_cube is None:
+            tf_zernike_cube = self.tf_zernike_OPD.zernike_maps
+
         # Number of monomials in the parametric part -> n_poly(d_max)
         n_poly_param = self.tf_poly_Z_field.coeff_mat.shape[1]
-=======
-        # Compute Zernike norm for projections
-        n_pix_zernike = pi_zernikes(tf_zernike_cube[0, :, :], tf_zernike_cube[0, :, :])
->>>>>>> 8fa046ae
+
         # Multiply Alpha matrix with DD features matrix S
         inter_res_v2 = tf.tensordot(
             self.tf_np_poly_opd.alpha_mat[:n_poly_param, :],
@@ -366,19 +358,12 @@
             np.transpose(
                 np.array(
                     [
-<<<<<<< HEAD
                         tf_decompose_obscured_opd_basis(
                             tf_opd=inter_res_v2[j, :, :],
                             tf_obscurations=self.obscurations,
                             tf_zk_basis=tf_zernike_cube,
                             n_zernike=self.n_zernikes,
                             iters=40,
-=======
-                        pi_zernikes(
-                            tf_zernike_cube[i, :, :],
-                            inter_res_v2[j, :, :],
-                            n_pix_zernike,
->>>>>>> 8fa046ae
                         )
                         for j in range(n_poly_param)
                     ]
@@ -387,6 +372,7 @@
             dtype=tf.float32,
         )
         old_C_poly = self.tf_poly_Z_field.coeff_mat
+
         # Corrected parametric coeff matrix
         new_C_poly = old_C_poly + delta_C_poly
         self.assign_coeff_matrix(new_C_poly)
@@ -396,27 +382,18 @@
         s_tilde = tf.tensordot(
             self.tf_np_poly_opd.alpha_mat, self.tf_np_poly_opd.S_mat, axes=1
         )
+
         # Get beta tilde as the proyection of the first n_param_poly_terms (6 for d_max=2) onto the first n_zernikes.
         beta_tilde_inner = np.array(
             [
-<<<<<<< HEAD
                 tf_decompose_obscured_opd_basis(
-                    tf_opd=S_tilde_slice,
+                    tf_opd=s_tilde_slice,
                     tf_obscurations=self.obscurations,
                     tf_zk_basis=tf_zernike_cube,
                     n_zernike=self.n_zernikes,
                     iters=40,
                 )
-                for S_tilde_slice in S_tilde[:n_poly_param, :, :]
-=======
-                [
-                    pi_zernikes(tf_zernike_cube[j, :, :], S_tilde_slice, n_pix_zernike)
-                    for j in range(self.n_zernikes)
-                ]
-                for s_tilde_slice in s_tilde[
-                    : self.tf_poly_Z_field.coeff_mat.shape[1], :, :
-                ]
->>>>>>> 8fa046ae
+                for s_tilde_slice in s_tilde[:n_poly_param, :, :]
             ]
         )
 
@@ -435,11 +412,11 @@
         # Get the projection for the unmixed features
 
         # Now since beta.shape[1]=n_zernikes we can take the whole beta matrix.
-        S_mat_projected = tf.tensordot(beta, tf_zernike_cube, axes=[1, 0])
+        s_mat_projected = tf.tensordot(beta, tf_zernike_cube, axes=[1, 0])
 
         # Subtract the projection from the DD features
-        S_new = self.tf_np_poly_opd.S_mat - S_mat_projected
-        self.assign_S_mat(S_new)
+        s_new = self.tf_np_poly_opd.S_mat - s_mat_projected
+        self.assign_S_mat(s_new)
 
     def call(self, inputs):
         """Define the PSF field forward model.
