--- conflicted
+++ resolved
@@ -485,13 +485,8 @@
     return args
 
 
-<<<<<<< HEAD
 def unobscured_zernike_projection(tf_z1, tf_z2, norm_factor=None):
     """Compute a zernike projection for unobscured wavefronts (OPDs).
-=======
-def pi_zernikes(tf_z1, tf_z2, norm_factor=None):
-    """Compute internal product between zernikes and OPDs
->>>>>>> 8fa046ae
 
     Compute internal product between zernikes and OPDs.
 
