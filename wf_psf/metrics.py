--- conflicted
+++ resolved
@@ -494,62 +494,6 @@
     GT_tf_semiparam_field = build_PSF_model(GT_tf_semiparam_field)
 
     # Moment results
-<<<<<<< HEAD
-    if opt_stars_rel_pix_rmse:
-        result_dict = {
-            'pred_e1_HSM': pred_e1_HSM,
-            'pred_e2_HSM': pred_e2_HSM,
-            'pred_R2_HSM': pred_R2_HSM,
-            'GT_pred_e1_HSM': GT_pred_e1_HSM,
-            'GT_ped_e2_HSM': GT_pred_e2_HSM,
-            'GT_pred_R2_HSM': GT_pred_R2_HSM,
-            'rmse_e1': rmse_e1,
-            'std_rmse_e1': std_rmse_e1,
-            'rel_rmse_e1': rel_rmse_e1,
-            'std_rel_rmse_e1': std_rel_rmse_e1,
-            'rmse_e2': rmse_e2,
-            'std_rmse_e2': std_rmse_e2,
-            'rel_rmse_e2': rel_rmse_e2,
-            'std_rel_rmse_e2': std_rel_rmse_e2,
-            'rmse_R2_meanR2': rmse_R2_meanR2,
-            'std_rmse_R2_meanR2': std_rmse_R2_meanR2,
-            'pix_rmse': pix_rmse,
-            'pix_rmse_std': pix_rmse_std,
-            'rel_pix_rmse': rel_pix_rmse,
-            'rel_pix_rmse_std': rel_pix_rmse_std,
-            'stars_rel_pix_rmse':stars_rel_pix_rmse,
-            'output_Q': output_Q,
-            'output_dim': output_dim,
-            'n_bins_lda': n_bins_lda,
-        }
-    else:
-        result_dict = {
-            'pred_e1_HSM': pred_e1_HSM,
-            'pred_e2_HSM': pred_e2_HSM,
-            'pred_R2_HSM': pred_R2_HSM,
-            'GT_pred_e1_HSM': GT_pred_e1_HSM,
-            'GT_ped_e2_HSM': GT_pred_e2_HSM,
-            'GT_pred_R2_HSM': GT_pred_R2_HSM,
-            'rmse_e1': rmse_e1,
-            'std_rmse_e1': std_rmse_e1,
-            'rel_rmse_e1': rel_rmse_e1,
-            'std_rel_rmse_e1': std_rel_rmse_e1,
-            'rmse_e2': rmse_e2,
-            'std_rmse_e2': std_rmse_e2,
-            'rel_rmse_e2': rel_rmse_e2,
-            'std_rel_rmse_e2': std_rel_rmse_e2,
-            'rmse_R2_meanR2': rmse_R2_meanR2,
-            'std_rmse_R2_meanR2': std_rmse_R2_meanR2,
-            'pix_rmse': pix_rmse,
-            'pix_rmse_std': pix_rmse_std,
-            'rel_pix_rmse': rel_pix_rmse,
-            'rel_pix_rmse_std': rel_pix_rmse_std,
-            'output_Q': output_Q,
-            'output_dim': output_dim,
-            'n_bins_lda': n_bins_lda,
-        }
-        
-=======
     result_dict = {
         'pred_e1_HSM': pred_e1_HSM,
         'pred_e2_HSM': pred_e2_HSM,
@@ -579,7 +523,6 @@
     if opt_stars_rel_pix_rmse:
         result_dict['stars_rel_pix_rmse']=stars_rel_pix_rmse
 
->>>>>>> 07e08dde
     return result_dict
 
 
