--- conflicted
+++ resolved
@@ -507,10 +507,6 @@
     elif args['saved_model_type'] == 'external':
         weights_paths = args['chkp_save_path']
 
-<<<<<<< HEAD
-
-=======
->>>>>>> 07e08dde
     ## Save output prints to logfile
     old_stdout = sys.stdout
     log_file = open(log_save_file + run_id_name + '-metrics_output.log', 'w')
@@ -837,13 +833,7 @@
 
     # Check if all stars SR pixel RMSE are needed
     if 'opt_stars_rel_pix_rmse' not in args:
-<<<<<<< HEAD
-        opt_stars_rel_pix_rmse = False
-    else:
-        opt_stars_rel_pix_rmse = args['opt_stars_rel_pix_rmse']
-=======
         args['opt_stars_rel_pix_rmse'] = False
->>>>>>> 07e08dde
 
     # Shape metrics
     shape_results_dict = wf_metrics.compute_shape_metrics(
@@ -853,15 +843,10 @@
         SEDs=test_SEDs,
         tf_pos=tf_test_pos,
         n_bins_lda=args['n_bins_lda'],
-        n_bins_gt= args['n_bins_gt'],
         output_Q=1,
         output_dim=64,
         batch_size=args['eval_batch_size'],
-<<<<<<< HEAD
-        opt_stars_rel_pix_rmse=opt_stars_rel_pix_rmse
-=======
         opt_stars_rel_pix_rmse=args['opt_stars_rel_pix_rmse']
->>>>>>> 07e08dde
     )
 
     # Save metrics
